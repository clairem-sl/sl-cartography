--- conflicted
+++ resolved
@@ -9,12 +9,13 @@
 import collections
 import math
 import re
+import signal
 import statistics
 import sys
 import time
 from asyncio import Task
 from collections import deque
-from contextlib import AbstractContextManager
+from contextlib import AbstractContextManager, contextmanager
 from datetime import datetime, timedelta, timezone
 from enum import IntEnum
 from pathlib import Path
@@ -125,15 +126,11 @@
         self._backlog.append(coord)
         self.outstanding.add(coord)
 
-<<<<<<< HEAD
     async def abatch(self, batch_size: int) -> Generator[CoordType, None, None]:
-=======
-    async def abatch(self, batch_size: int) -> Generator[tuple[int, int], None, None]:
         for one in self.batch(batch_size):
             yield one
 
-    def batch(self, batch_size: int) -> Generator[tuple[int, int], None, None]:
->>>>>>> 9fbe625a
+    def batch(self, batch_size: int) -> Generator[CoordType, None, None]:
         c = 0
         while self._backlog:
             c += 1
@@ -168,7 +165,6 @@
     DETAILED = 2
 
 
-<<<<<<< HEAD
 @contextmanager
 def handle_sigint(interrupt_flag: asyncio.Event):
     """
@@ -188,8 +184,6 @@
     signal.signal(signal.SIGINT, orig_sigint)
 
 
-=======
->>>>>>> 9fbe625a
 async def dispatch_fetcher(
     progress: Dispatchable,
     duration: int,
