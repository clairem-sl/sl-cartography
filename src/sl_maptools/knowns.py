--- conflicted
+++ resolved
@@ -53,20 +53,6 @@
     "AntiquityLand": AreaBounds(x_westmost=763, y_southmost=909, x_eastmost=766, y_northmost=913),
     "NewHaven": AreaBounds(x_westmost=597, y_southmost=1181, x_eastmost=603, y_northmost=1184),
     "TheGroveEstate": AreaBounds(x_westmost=1000, y_southmost=1166, x_eastmost=1008, y_northmost=1171),
-<<<<<<< HEAD
-    # region ## Tentative Naming
-    "GoreanLands": AreaBounds(x_westmost=1014, y_southmost=1175, x_eastmost=1020, y_northmost=1179),
-    "AngelManor": AreaBounds(x_westmost=1054, y_southmost=1397, x_eastmost=1056, y_northmost=1400),
-    "NakedEstates": AreaBounds(x_westmost=1038, y_southmost=1161, x_eastmost=1042, y_northmost=1163),
-    "Western": AreaBounds(x_westmost=963, y_southmost=1145, x_eastmost=967, y_northmost=1149),
-    "TheWastelands": AreaBounds(x_westmost=785, y_southmost=1036, x_eastmost=787, y_northmost=1039),
-    "Babbage": AreaBounds(x_westmost=630, y_southmost=1004, x_eastmost=633, y_northmost=1007),
-    "Capitol": AreaBounds(x_westmost=641, y_southmost=995, x_eastmost=645, y_northmost=998),
-    "SunIslands": AreaBounds(x_westmost=876, y_southmost=987, x_eastmost=878, y_northmost=990),
-    "Mieville": AreaBounds(x_westmost=533, y_southmost=1196, x_eastmost=537, y_northmost=1201),
-    "Pirates1700": AreaBounds(x_westmost=940, y_southmost=1174, x_eastmost=942, y_northmost=1177),
-    # endregion
-=======
     "TheWastelands": AreaBounds(x_westmost=785, y_southmost=1036, x_eastmost=787, y_northmost=1039),
     "CedarCreek": AreaBounds(x_westmost=849, y_southmost=1342, x_eastmost=853, y_northmost=1346),
     "PlumIslandSoundEstate": AreaBounds(x_westmost=921, y_southmost=1168, x_eastmost=923, y_northmost=1171),
@@ -88,7 +74,6 @@
     "Pirates1700": AreaBounds(x_westmost=940, y_southmost=1174, x_eastmost=942, y_northmost=1177),
     "Mythera": AreaBounds(x_westmost=720, y_southmost=1324, x_eastmost=722, y_northmost=1328),
     "SecondFrance": AreaBounds(x_westmost=556, y_southmost=1117, x_eastmost=559, y_northmost=1120),
->>>>>>> b519380d
     # endregion
     # region ### Premium Continents
     "EastPremium": AreaBounds(x_westmost=1192, y_southmost=907, x_eastmost=1215, y_northmost=926),
@@ -96,12 +81,8 @@
     "SouthPremium-Middle": AreaBounds(x_westmost=1000, y_southmost=750, x_eastmost=1022, y_northmost=768),
     "SouthPremium-South": AreaBounds(x_westmost=1000, y_southmost=500, x_eastmost=1022, y_northmost=518),
     # endregion
-<<<<<<< HEAD
-    # region ### Special Regions
-=======
     # region ### Special Areas
     "LindenLabDE": AreaBounds(x_westmost=1105, y_southmost=1382, x_eastmost=1108, y_northmost=1388),
->>>>>>> b519380d
     "LindenEstateServices": AreaBounds(1025, 1014, 1031, 1016),
     "MoleIslands": AreaBounds(1006, 971, 1011, 976),
     "SLBRegions": AreaBounds(x_westmost=390, y_southmost=367, x_eastmost=395, y_northmost=372),
